<div .row-fluid>
  <label>choose compiler:
  <select .span12 size=#{length compilerInfos} #compiler>
    $forall ver <- map ciVersion compilerInfos
      <option value="#{verName ver}" command="#{verCompileCommand ver}" language="#{verLanguage ver}">[#{verLanguage ver}] #{verDisplayName ver} #{verVersion ver}
<div .row-fluid>
  <div #compile-options>
    $forall info <- compilerInfos
      <div compiler="#{verName $ ciVersion info}">
        $forall sw <- ciSwitches info
<<<<<<< HEAD
          <div .row-fluid>
            <label .checkbox>
              $if swDefault sw
                <input type="checkbox" value="#{swName sw}" flags="#{swFlags sw}" checked>#{swDisplayName sw}
              $else
                <input type="checkbox" value="#{swName sw}" flags="#{swFlags sw}">#{swDisplayName sw}
=======
          ^{makeSwitch (verName (ciVersion info)) sw}
>>>>>>> 12b6e92f
<|MERGE_RESOLUTION|>--- conflicted
+++ resolved
@@ -8,13 +8,4 @@
     $forall info <- compilerInfos
       <div compiler="#{verName $ ciVersion info}">
         $forall sw <- ciSwitches info
-<<<<<<< HEAD
-          <div .row-fluid>
-            <label .checkbox>
-              $if swDefault sw
-                <input type="checkbox" value="#{swName sw}" flags="#{swFlags sw}" checked>#{swDisplayName sw}
-              $else
-                <input type="checkbox" value="#{swName sw}" flags="#{swFlags sw}">#{swDisplayName sw}
-=======
-          ^{makeSwitch (verName (ciVersion info)) sw}
->>>>>>> 12b6e92f
+          ^{makeSwitch (verName (ciVersion info)) sw}